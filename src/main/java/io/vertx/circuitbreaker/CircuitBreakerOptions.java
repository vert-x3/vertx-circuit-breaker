--- conflicted
+++ resolved
@@ -58,20 +58,18 @@
   public static final long DEFAULT_NOTIFICATION_PERIOD = 2000;
 
   /**
-<<<<<<< HEAD
    * Default rolling window for metrics in milliseconds.
    */
   public static final long DEFAULT_METRICS_ROLLING_WINDOW = 10000;
 
   /**
+   * Default number of retries.
+   */
+  private static final int DEFAULT_MAX_RETRIES = 0;
+
+  /**
    * The operation timeout.
    */
-=======
-   * Default number of retries.
-   */
-  private static final int DEFAULT_MAX_RETRIES = 0;
-
->>>>>>> a727fcfd
   private long timeout = DEFAULT_TIMEOUT;
 
   /**
@@ -116,8 +114,7 @@
   /**
    * Creates a new instance of {@link CircuitBreakerOptions} by copying the other instance.
    *
-   * @param other
-   *          the instance fo copy
+   * @param other the instance fo copy
    */
   public CircuitBreakerOptions(CircuitBreakerOptions other) {
     this.timeout = other.timeout;
@@ -261,7 +258,6 @@
   }
 
   /**
-<<<<<<< HEAD
    * @return the configured rolling window for metrics.
    */
   public long getMetricsRollingWindow() {
@@ -276,7 +272,10 @@
    */
   public CircuitBreakerOptions setMetricsRollingWindow(long metricsRollingWindow) {
     this.metricsRollingWindow = metricsRollingWindow;
-=======
+    return this;
+  }
+
+  /**
    * @return the number of times the circuit breaker tries to redo the operation before failing
    */
   public int getMaxRetries() {
@@ -291,7 +290,6 @@
    */
   public CircuitBreakerOptions setMaxRetries(int maxRetries) {
     this.maxRetries = maxRetries;
->>>>>>> a727fcfd
     return this;
   }
 }